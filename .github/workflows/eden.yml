--- conflicted
+++ resolved
@@ -16,9 +16,4 @@
     uses: ./.github/workflows/test.yml
     with:
       eve_image: "lfedge/eve:12.4.0"
-<<<<<<< HEAD
-    secrets: inherit
-=======
-      docker_account: ${{ secrets.RELEASE_DOCKERHUB_ACCOUNT }}
-      docker_token: ${{ secrets.RELEASE_DOCKERHUB_TOKEN }}
->>>>>>> a0402c65
+    secrets: inherit